.diamond-list {
    list-style-type: none;
    padding-inline-start: 20px;
}

.diamond-list li::before {
    background-color: var(--text-color);
    content: "";
    display: inline-block;
    height: 0.35rem;
    margin-right: 1rem;
    transform: rotate(45deg);
    transition: 0.5s;
    vertical-align: middle;
    /* (√2 / 2 / 2) = 0.35 -> half the diagonal of the square */
    width: 0.35rem;
}

<<<<<<< HEAD
.diamond-list-light.diamond-list li::before {
    background-color: var(--primary-color);
}

.diamond-list-horizontal.diamond-list li {
    display: inline;
    position: relative;
}

.diamond-list-horizontal.diamond-list li::before {
    position: absolute;
    margin-top: -0.7rem;
    left: calc(50% - 0.35rem/2);
}

.rotating-diamond.diamond-list li:hover::before {
=======
.rotating-diamond li:hover::before {
>>>>>>> 5f61d580
    /* 180 + 45 (the angle for a square to look like a "diamond" is 45) */
    transform: rotate(225deg);
}

.drawer-list li>* {
    transition: 0.3s;
}

.drawer-list li:hover>* {
    padding: 0 0 0 0.8em;
}

.highlight li * {
    color: var(--text-color);
    transition: 0.3s;
}

.highlight li:hover * {
    color: var(--accent-color);
}

<<<<<<< HEAD
.highlight-light.highlight li * {
    color: var(--primary-color);
}

.highlight-light.highlight li:hover * {
    color: var(--accent-color);
}

#header-list {
    font-family: 'Bebas Neue', sans-serif;
    font-size: 1.2rem;
    letter-spacing: 1px;
    padding: 0 1.5rem 0 1.5rem;
    text-transform: uppercase;
    transform: translateY(calc(-1px + -0.35rem/2 + -0.5rem));
}

#header-list li {
    margin: 0 1rem 0 1rem;
}

#header-line {
    position: absolute;
    width: 100%;
    border-top: 2px solid var(--primary-color);
    margin-top: 0.5rem;
=======
#main-header-line {
    height: 100%;
    margin-top: 0.5rem;
    border-top: solid 2px var(--primary-color);
    box-sizing: border-box;
}

#main-header-menu {
    transform: translateY(calc(-1px + -0.35rem/2));
    text-transform: uppercase;
    font-family: 'Bebas Neue';
    font-size: 1.2rem;
    margin: 0 1.5rem;
}

#main-header-menu>*:first-child {
    margin-right: auto;
}

.horizontal-diamond-list {
    display: flex;
    list-style-type: none;
    padding: 0;
}

.horizontal-diamond-list li {
    padding: 0 1rem;
}

.horizontal-diamond-list li::before {
    background-color: var(--primary-color);
    content: "";
    display: block;
    height: 0.35rem;
    left: calc(50% + -0.35rem/2);
    margin-bottom: 0.25rem;
    position: relative;
    transform: rotate(45deg);
    transition: 0.5s;
    /* (√2 / 2 / 2) = 0.35 -> half the diagonal of the square */
    width: 0.35rem;
}

.horizontal-drawer-list li:hover::before {
    margin-bottom: 0.5em;
>>>>>>> 5f61d580
}

.btn {
    align-items: center;
    cursor: pointer;
    display: flex;
    justify-content: center;
    position: relative;
}

.btn:disabled {
    background-color: color-mix(in srgb, var(--primary-color) 90%, black);
    color: var(--text-color) !important;
    cursor: initial;
}

.btn:disabled::after,
.btn:disabled::before {
    content: none;
}

.primary-btn {
    font-size: 1.125rem;
    font-weight: bold;
    height: 3rem;
    letter-spacing: 1px;
    text-transform: uppercase;
}

.secondary-btn {
    height: 3rem;
    letter-spacing: 1px;
}

.thin-bs-border.neutral-thin-bs-border {
    box-shadow: inset 0 0 0 1px var(--neutral-color);
}

.thin-bs-border {
    box-shadow: inset 0 0 0 1px var(--accent-color);
    position: relative;
}

.thin-bs-border::before {
    background-color: var(--primary-color);
    content: "";
    height: 0.2rem;
    left: 0px;
    position: absolute;
    top: 0px;
    transition: 0.1s;
    width: 0.2rem;
}

.thin-bs-border::after {
    background-color: var(--primary-color);
    bottom: 0px;
    content: "";
    height: 0.3rem;
    position: absolute;
    right: 0px;
    transition: 0.25s;
    width: 0.3rem;
}

.thin-bs-border:hover::before,
.thin-bs-border:hover::after {
    background-color: transparent;
}

.curtain-btn.neutral-curtain {
    color: inherit;
}

.curtain-btn.neutral-curtain span.curtain {
    background-color: var(--neutral-color);
}

.curtain-btn {
    color: var(--accent-color);
    overflow: hidden;
    transition: 0.3s;
}

.curtain-btn span.curtain {
    background: var(--accent-color);
    height: 100%;
    left: -5%;
    position: absolute;
    transform: skewX(-10deg);
    transition: 0.3s ease-out;
    width: 0;
    z-index: -1;
}

.curtain-btn:hover span.curtain {
    width: 110%;
}

.curtain-btn:hover {
    color: var(--primary-color);
}

.checkbox-btn input[type="checkbox"] {
    display: none;
}

.small-item-container {
    display: flex;
    flex-direction: column;
    flex: 1;
    /* approximately 16px (1rem) */
    gap: calc(0.025 * 100vh);
    overflow-y: auto;
}

.small-item-container::-webkit-scrollbar {
    background-color: rgb(191, 190, 184);
    width: 5px;
}

.small-item-container::-webkit-scrollbar-thumb {
    background-color: rgb(146, 147, 141);
}

.small-item {
    display: flex;
    flex-shrink: 0;
    height: 3rem;
}

.small-item .select-btn {
    align-items: flex-start;
    flex-direction: column;
    flex: 1;
    overflow: hidden;
    text-indent: 1rem;
}

.small-item .select-btn .name {
    font-size: 1.125rem;
    font-weight: bold;
}

.small-item .select-btn .game-mode {
    font-size: 0.875rem;
}

.shadow-btn.neutral-shadow {
    box-shadow: inset -1px 0 0 1px var(--neutral-color);
}

.shadow-btn.neutral-shadow:hover {
    box-shadow: inset -1px 0 0 1px var(--neutral-color), inset -1px 0 1rem 1px var(--neutral-color);
}

.shadow-btn.neutral-shadow i {
    color: var(--neutral-color);
}

.shadow-btn {
    box-shadow: inset -1px 0 0 1px var(--accent-color);
    transition: 0.3s;
    width: 3rem;
}

.shadow-btn:disabled:hover {
    /* Remove shadow that fills the button */
    box-shadow: inset -1px 0 0 1px var(--accent-color);
}

.shadow-btn:hover {
    box-shadow: inset -1px 0 0 1px var(--accent-color), inset -1px 0 1rem 1px var(--accent-color);
}

.shadow-btn::before {
    background-color: var(--primary-color);
    content: "";
    height: 0.2rem;
    position: absolute;
    right: 0px;
    top: 0px;
    transition: 0.1s;
    width: 0.2rem;
}

.shadow-btn i {
    color: var(--accent-color);
}

#new-profile-basic-input-container {
    transition: opacity 0.2s, height 0.5s, margin 0.5s;
}

.map-agent-container {
    display: grid;
    gap: 1rem;
    grid-template-rows: repeat(9, 1fr);
    height: 100%;
}

.map-agent {
    align-items: center;
    display: flex;
    gap: 0.25rem;
    justify-content: space-around;
}

.map-agent:hover .map,
.map-agent:hover .agent {
    color: var(--accent-color);
}

.map-agent .map,
.map-agent .agent {
    flex: 1;
    font-family: 'Bebas Neue';
    font-size: 1.5rem;
    letter-spacing: 0.125rem;
    text-align: center;
    text-transform: uppercase;
    transition: 0.3s;
}

.map-agent .map span,
.map-agent .agent span {
    background-color: var(--primary-color);
    padding: 0 1rem;
    position: relative;
    z-index: 2;
}

.map-agent .line {
    height: 1px;
    position: absolute;
    transition: width 1s linear(0 0%, 0 1.8%, 0.01 3.6%, 0.03 6.35%, 0.07 9.1%, 0.13 11.4%, 0.19 13.4%, 0.27 15%, 0.34 16.1%, 0.54 18.35%, 0.66 20.6%, 0.72 22.4%, 0.77 24.6%, 0.81 27.3%, 0.85 30.4%, 0.88 35.1%, 0.92 40.6%, 0.94 47.2%, 0.96 55%, 0.98 64%, 0.99 74.4%, 1 86.4%, 1 100%);
    width: 0;
    z-index: 1;
}

.map-agent:hover .line {
    background-color: var(--text-color);
    width: 87.5%;
}<|MERGE_RESOLUTION|>--- conflicted
+++ resolved
@@ -16,26 +16,7 @@
     width: 0.35rem;
 }
 
-<<<<<<< HEAD
-.diamond-list-light.diamond-list li::before {
-    background-color: var(--primary-color);
-}
-
-.diamond-list-horizontal.diamond-list li {
-    display: inline;
-    position: relative;
-}
-
-.diamond-list-horizontal.diamond-list li::before {
-    position: absolute;
-    margin-top: -0.7rem;
-    left: calc(50% - 0.35rem/2);
-}
-
-.rotating-diamond.diamond-list li:hover::before {
-=======
 .rotating-diamond li:hover::before {
->>>>>>> 5f61d580
     /* 180 + 45 (the angle for a square to look like a "diamond" is 45) */
     transform: rotate(225deg);
 }
@@ -57,34 +38,6 @@
     color: var(--accent-color);
 }
 
-<<<<<<< HEAD
-.highlight-light.highlight li * {
-    color: var(--primary-color);
-}
-
-.highlight-light.highlight li:hover * {
-    color: var(--accent-color);
-}
-
-#header-list {
-    font-family: 'Bebas Neue', sans-serif;
-    font-size: 1.2rem;
-    letter-spacing: 1px;
-    padding: 0 1.5rem 0 1.5rem;
-    text-transform: uppercase;
-    transform: translateY(calc(-1px + -0.35rem/2 + -0.5rem));
-}
-
-#header-list li {
-    margin: 0 1rem 0 1rem;
-}
-
-#header-line {
-    position: absolute;
-    width: 100%;
-    border-top: 2px solid var(--primary-color);
-    margin-top: 0.5rem;
-=======
 #main-header-line {
     height: 100%;
     margin-top: 0.5rem;
@@ -130,7 +83,6 @@
 
 .horizontal-drawer-list li:hover::before {
     margin-bottom: 0.5em;
->>>>>>> 5f61d580
 }
 
 .btn {
