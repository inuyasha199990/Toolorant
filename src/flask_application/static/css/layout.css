--- conflicted
+++ resolved
@@ -27,14 +27,7 @@
 }
 
 .l-instalocker {
-<<<<<<< HEAD
-    padding: 0.5rem 2.5rem;
-    /* box-sizing: border-box;
-    height: calc(100vh - 3em);
-    overflow: hidden; */
-=======
     padding: 0.5em 2.5em;
->>>>>>> 5f61d580
 }
 
 #l-section-wrapper {
